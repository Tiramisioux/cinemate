--- conflicted
+++ resolved
@@ -35,11 +35,7 @@
 - **password** – password for joining the hotspot.
 - **enabled** – set to `true` to start the hotspot automatically on boot. If set to `false`, CineMate will still start its web ui but stream it on whatever network the Pi is connected to.
 
-<<<<<<< HEAD
-Use the hotspot when you need a direct connection in the field. Disable it during development so the Pi can join your regular Wi‑Fi and reach the internet. If Ethernet is available you can keep the hotspot on while still being connected to your network over the cable.
-=======
 Use the hotspot when you need a direct connection in the field. Disable it during development so the Pi can join your regular Wi‑Fi and reach the internet. If you are connected to the Pi via Ethernet you can keep the hotspot on.
->>>>>>> 13f441f1
 
 ## geometry
 
