#!/usr/bin/env python3
"""
Consolidated, media-aware automounter for Raspberry Pi 5.
- PCIe (CFE-HAT) NVMe, USB NVMe, USB SSD (and fallback).
- Per-media mount+I/O tuning, sysctl cushions, watchdogs, RAW arbitration.
"""

import errno
import logging
import os
import re
import signal
import subprocess
import sys
import threading
import time
from pathlib import Path

import pyudev  # sudo apt install python3-pyudev
try:
    import smbus  # sudo apt install python3-smbus
except Exception:
    smbus = None

# ─────────────────────────────────────────────────────────────────────────────
# Logging
# ─────────────────────────────────────────────────────────────────────────────
LOG_LEVEL = os.getenv("STORAGE_AUTOMOUNT_LOG", "INFO").upper()
logging.basicConfig(
    level=getattr(logging, LOG_LEVEL, logging.INFO),
    format="%(asctime)s [storage-automount] %(levelname)s: %(message)s",
    datefmt="%Y-%m-%d %H:%M:%S",
    stream=sys.stderr,
)
log = logging.getLogger("storage-automount")

# ─────────────────────────────────────────────────────────────────────────────
# Globals
# ─────────────────────────────────────────────────────────────────────────────
PI_UID = int(os.getenv("PI_UID", "1000"))
PI_GID = int(os.getenv("PI_GID", "1000"))

MOUNT_BASE = Path("/media")

# Active mounts and kinds (devnode → mountpoint / kind)
_mounts: dict[str, Path] = {}
_active_mount_kinds: dict[str, str] = {}

# RAW arbitration
_raw_pool: list[str] = []     # list of /dev/… that have LABEL==RAW (present)
_active_raw: str | None = None
_raw_lock = threading.Lock()

# CFE-HAT LED coordination (best-effort when the HAT is present)
_cfe_hat_led_lock = threading.Lock()
_cfe_hat_led_target: bool | None = False

# pyudev context
_udev_ctx = pyudev.Context()

# Saved sysctl values for restoration
_sysctl_saved: dict[str, str | None] = {}

_CFE_PLATFORM_NODE = "1000110000.pcie"
_CFE_PLATFORM_DRIVER = Path(f"/sys/devices/platform/axi/{_CFE_PLATFORM_NODE}/driver")
_CFE_PLATFORM_BIND = Path("/sys/bus/platform/drivers/brcm-pcie/bind")
_CFE_PCI_RESCAN = Path("/sys/bus/pci/rescan")

# Optional override (debugging): cfe_nvme | usb_nvme | usb_ssd | other
PROFILE_OVERRIDE = (os.getenv("STORAGE_AUTOMOUNT_PROFILE_OVERRIDE") or "").strip()

# ─────────────────────────────────────────────────────────────────────────────
# Media profiles (mount + kernel/block I/O cushions)
# ─────────────────────────────────────────────────────────────────────────────
PROFILES = {
    "cfe_nvme": {  # PCIe NVMe (CFE-HAT)
        "ext4_opts": "rw,noatime,nodiratime,commit=60",
        "dirty_bytes":        1 * 1024**3,      # 1 GiB
        "dirty_bg_bytes":   256 * 1024**2,      # 256 MiB
        "rq_affinity": "2",
        "scheduler":   "none",
        "nr_requests": "512",
        "nvme_ps_latency_us": "0",              # prefer lowest latency
    },
    "usb_nvme": {  # UAS bridge → NVMe
        "ext4_opts": "rw,noatime,nodiratime,commit=60",
        "dirty_bytes":      512 * 1024**2,      # 512 MiB
        "dirty_bg_bytes":   256 * 1024**2,      # 256 MiB
        "rq_affinity": "2",
        "scheduler":   "none",
        "nr_requests": "256",
        "nvme_ps_latency_us": "0",
    },
    "usb_ssd": {   # UAS/SATA SSD
        "ext4_opts": "rw,noatime,nodiratime,commit=60",
        "dirty_bytes":      512 * 1024**2,
        "dirty_bg_bytes":   256 * 1024**2,
        "rq_affinity": "2",
        "scheduler":   "none",
        "nr_requests": "256",
    },
    "other": {     # fallback: safe, not too aggressive
        "ext4_opts": "rw,noatime",
        "dirty_bytes":      256 * 1024**2,
        "dirty_bg_bytes":   128 * 1024**2,
        "rq_affinity": "1",
        "scheduler":   "mq-deadline",
        "nr_requests": "128",
    },
}

# Non-ext4 base opts
FS_OPTS_BASE = {
    "ntfs":  f"uid={PI_UID},gid={PI_GID},rw,noatime,umask=000",
    "exfat": f"uid={PI_UID},gid={PI_GID},rw,noatime",
}

# ─────────────────────────────────────────────────────────────────────────────
# Utilities
# ─────────────────────────────────────────────────────────────────────────────
def _read(path: str) -> str | None:
    try:
        return Path(path).read_text().strip()
    except Exception:
        return None

def _write(path: str, val: str) -> bool:
    try:
        Path(path).write_text(str(val))
        return True
    except Exception as e:
        log.debug("write(%s=%s) failed: %s", path, val, e)
        return False

def _sysctl_get(key: str) -> str | None:
    return _read(f"/proc/sys/{key.replace('.', '/')}")

def _sysctl_set(key: str, val: str) -> bool:
    return _write(f"/proc/sys/{key.replace('.', '/')}", val)

def _cfe_hat_request_led(state: bool) -> None:
    """Request the CFE-HAT LED to switch to *state* (best effort)."""
    global _cfe_hat_led_target
    if smbus is None:
        return
    with _cfe_hat_led_lock:
        _cfe_hat_led_target = state

def _cfe_pci_slot() -> str | None:
    """Return the PCI tree node for the NVMe controller if present."""
    try:
        output = subprocess.check_output(["lspci", "-mm"], text=True)
    except (FileNotFoundError, subprocess.CalledProcessError):
        return None

    for line in output.splitlines():
        if "Non-Volatile memory controller" not in line:
            continue
        slot = line.split()[0]
        if len(slot) <= 7:
            slot = f"0000:{slot}"
        return slot
    return None

def _cfe_pcie_remove() -> bool:
    slot = _cfe_pci_slot()
    if not slot:
        return False
    path = Path(f"/sys/bus/pci/devices/{slot}/remove")
    if not path.exists():
        return False
    if _write(str(path), "1"):
        log.debug("CFE-HAT: requested PCIe remove for %s", slot)
        time.sleep(0.1)
        return True
    return False

def _cfe_pcie_enable() -> bool:
    """Ensure the PCIe controller is bound and rescan for NVMe devices."""
    ok = False
    if _CFE_PLATFORM_DRIVER.exists():
        ok = _write(str(_CFE_PCI_RESCAN), "1")
    else:
        ok = _write(str(_CFE_PLATFORM_BIND), _CFE_PLATFORM_NODE)
        if ok:
            time.sleep(0.5)
            ok = _write(str(_CFE_PCI_RESCAN), "1")
    if ok:
        time.sleep(0.5)
    else:
        log.debug("CFE-HAT: PCIe enable failed (driver=%s)", _CFE_PLATFORM_DRIVER.exists())
    return ok

def _sanitize(label: str) -> str:
    return re.sub(r"[^\w\-.]", "_", label)[:64] or "RAW"

def _root_block_name(devnode: str) -> str:
    """nvme0n1p1 → nvme0n1 ; sda1 → sda"""
    name = Path(devnode).name
    if name.startswith("nvme") and "p" in name:
        return name.split("p", 1)[0]
    return re.sub(r"\d+$", "", name)

def _ext4_opts_for(kind: str) -> str:
    return PROFILES.get(kind, PROFILES["other"])["ext4_opts"]

def _current_mount_opts(mp: Path) -> str:
    """Return current comma-joined option string for mountpoint (best effort)."""
    try:
        with open("/proc/self/mountinfo") as f:
            for line in f:
                # fields: ... mountpoint ... - fstype source options
                if f" {mp} " in line or line.rstrip().endswith(f" {mp}"):
                    after_dash = line.split(" - ", 1)[1]
                    # e.g. "ext4 /dev/root rw,noatime"
                    parts = after_dash.split()
                    return parts[2] if len(parts) >= 3 else ""
    except Exception:
        pass
    return ""

def _is_dev_mounted(dev: str) -> bool:
    with open("/proc/self/mountinfo", "r") as f:
        for line in f:
            try:
                after_dash = line.split(" - ", 1)[1]
                source = after_dash.split()[1]
                if source == dev:
                    return True
            except IndexError:
                continue
    return False

def _is_mp_busy(mp: Path) -> bool:
    try:
        mp.rmdir()
        mp.mkdir(parents=True, exist_ok=True)
        return False
    except OSError:
        return True

def _get_fs(dev: str, retries: int = 5, delay: float = 0.5):
    """
    Return (LABEL, FSTYPE). Retries to let udev/blkid settle (CFE NVMe needs a moment).
    """
    for i in range(retries):
        try:
            label = subprocess.check_output(
                ["blkid", "-s", "LABEL", "-o", "value", dev], text=True
            ).strip()
        except subprocess.CalledProcessError:
            label = ""
        try:
            fstype = subprocess.check_output(
                ["blkid", "-s", "TYPE", "-o", "value", dev], text=True
            ).strip()
        except subprocess.CalledProcessError:
            fstype = ""
        if fstype:
            return (label or None), fstype
        time.sleep(delay)
    log.warning("blkid retries exhausted for %s", dev)
    return None, None

def _classify(devnode: str) -> str:
    """Return one of: 'cfe_nvme', 'usb_nvme', 'usb_ssd', 'other' (env override wins)."""
    if PROFILE_OVERRIDE:
        return PROFILE_OVERRIDE

    try:
        u = pyudev.Device.from_device_file(_udev_ctx, devnode)
    except Exception:
        return "other"

    if devnode.startswith("/dev/nvme"):
        for p in u.ancestors:
            if p.subsystem == "usb":
                return "usb_nvme"
        return "cfe_nvme"

    # sdX class
    for p in u.ancestors:
        if p.subsystem == "usb":
            drv = (u.get("ID_USB_DRIVER") or "").lower()
            # Heuristic: treat UAS storage with NVMe bridges as usb_nvme
            if drv == "uas":
                return "usb_nvme"
            return "usb_ssd"
    return "other"

# ─────────────────────────────────────────────────────────────────────────────
# Tuning
# ─────────────────────────────────────────────────────────────────────────────
def _apply_block_tuning(devnode: str, kind: str):
    root = _root_block_name(devnode)
    qpath = f"/sys/block/{root}/queue"
    prof  = PROFILES.get(kind, PROFILES["other"])

    # I/O scheduler
    sched = prof.get("scheduler")
    if sched:
        _write(f"{qpath}/scheduler", sched)

    # Completion affinity
    rq = prof.get("rq_affinity")
    if rq:
        _write(f"{qpath}/rq_affinity", rq)

    # Queue depth hint
    nr = prof.get("nr_requests")
    if nr:
        _write(f"{qpath}/nr_requests", nr)

def _apply_nvme_power_saver(kind: str):
    """Lower NVMe APST latency target when writable; otherwise log a hint."""
    target = "/sys/module/nvme_core/parameters/default_ps_max_latency_us"
    if not Path(target).exists():
        target = "/sys/module/nvme/parameters/default_ps_max_latency_us"
    val = PROFILES.get(kind, PROFILES["other"]).get("nvme_ps_latency_us")
    if val is None:
        return
    if not _write(target, val):
        log.debug(
            "NVMe APST knob not writable; consider adding "
            "nvme_core.default_ps_max_latency_us=%s to /boot/firmware/cmdline.txt",
            val,
        )

def _apply_sysctl_profile(kind: str):
    """Apply dirty_* cushions; save originals on first application."""
    if not _sysctl_saved:
        for k in (
            "vm.dirty_bytes",
            "vm.dirty_background_bytes",
            "vm.dirty_writeback_centisecs",
            "vm.dirty_expire_centisecs",
            "vm.dirty_ratio",
            "vm.dirty_background_ratio",
        ):
            _sysctl_saved[k] = _sysctl_get(k)

    prof = PROFILES.get(kind, PROFILES["other"])
    _sysctl_set("vm.dirty_ratio", "0")
    _sysctl_set("vm.dirty_background_ratio", "0")
    _sysctl_set("vm.dirty_writeback_centisecs", "150")  # 1.5 s flush cadence
    _sysctl_set("vm.dirty_expire_centisecs", "3000")    # 30 s max age
    _sysctl_set("vm.dirty_background_bytes", str(prof["dirty_bg_bytes"]))
    _sysctl_set("vm.dirty_bytes", str(prof["dirty_bytes"]))
    log.info(
        "Applied sysctl cushions for %s: dirty=%s BG=%s",
        kind,
        prof["dirty_bytes"],
        prof["dirty_bg_bytes"],
    )

def _maybe_restore_sysctls():
    """Restore saved sysctl values when no active mounts remain."""
    if _active_mount_kinds:
        return
    if not _sysctl_saved:
        return
    for k, v in _sysctl_saved.items():
        if v is not None:
            _sysctl_set(k, v)
    log.info("Restored sysctl defaults (no active media)")

# ─────────────────────────────────────────────────────────────────────────────
# RAW arbitration helpers
# ─────────────────────────────────────────────────────────────────────────────
def _register_raw_add(dev: str):
    with _raw_lock:
        if dev not in _raw_pool:
            _raw_pool.append(dev)

def _register_raw_remove(dev: str):
    with _raw_lock:
        if dev in _raw_pool:
            _raw_pool.remove(dev)

def _switch_to_raw(dev: str | None):
    """Mount *dev* (LABEL=RAW) and unmount the previous one."""
    global _active_raw
    with _raw_lock:
        if dev == _active_raw:
            mp = _mounts.get(dev)
            if mp and os.path.ismount(mp):
                return
            log.info(
                "RAW %s requested but not currently mounted — remounting", dev
            )
        if _active_raw is not None and _active_raw != dev:
            _unmount(_active_raw)
        if dev is not None:
            if dev.startswith("/dev/nvme") and not Path(dev).exists():
                if not _cfe_pcie_enable():
                    log.debug("RAW switch: PCIe enable request failed for %s", dev)
            _mount(dev)
        _active_raw = dev

# ─────────────────────────────────────────────────────────────────────────────
# Stale mountpoint cleanup
# ─────────────────────────────────────────────────────────────────────────────
def _purge_stale_mountpoints() -> None:
    """Ensure stale /media/RAW dirs never block future mounts."""
    mp = MOUNT_BASE / "RAW"
    if not mp.exists():
        return
    if os.path.ismount(mp):
        return
    if not any(mp.iterdir()):
        try:
            mp.rmdir()
            log.info("Removed empty stale mount-point %s", mp)
        except OSError as exc:
            log.warning("Unable to remove %s: %s", mp, exc)
        return
    ts = time.strftime("%Y%m%d-%H%M%S")
    new = mp.with_name(f"RAW.STALE-{ts}")
    try:
        mp.rename(new)
        log.warning("%s existed but was not a mount-point → renamed to %s", mp, new)
    except OSError as exc:
        log.error("Cannot rename busy directory %s (%s) — aborting start-up", mp, exc)
        sys.exit(1)

# ─────────────────────────────────────────────────────────────────────────────
# Mount / unmount
# ─────────────────────────────────────────────────────────────────────────────
def _auto_repair(dev: str, fstype: str) -> bool:
    """Try one non-interactive repair; return True if FS is OK afterward."""
    if fstype == "ext4":
        log.warning("Repairing %s with e2fsck -p", dev)
        res = subprocess.call(["e2fsck", "-f", "-p", dev])
        ok = res in (0, 1, 2)
    elif fstype == "ntfs":
        log.warning("Repairing %s with ntfsfix", dev)
        ok = subprocess.call(["ntfsfix", dev]) == 0
    elif fstype == "exfat":
        log.warning("Repairing %s with fsck.exfat -a", dev)
        ok = subprocess.call(["fsck.exfat", "-a", dev]) == 0
    else:
        ok = False
    return ok

def _remount_with_opts(dev: str, mp: Path, opts: str) -> bool:
    """Try to remount with new options when something else mounted it."""
    try:
        res = subprocess.call(["mount", "-o", f"remount,{opts}", str(mp)])
        if res == 0:
            log.info("Remounted %s at %s with opts='%s'", dev, mp, opts)
            return True
    except Exception as e:
        log.debug("remount failed for %s: %s", mp, e)
    return False

def _mount(dev: str):
    """
    Mount *dev* under /media/<LABEL>, apply media-specific tunings, sysctls,
    and attempt to remount if already mounted with sub-optimal options.
    """
    _purge_stale_mountpoints()

    # Reconcile stale table entries
    mp_prev = _mounts.get(dev)
    if mp_prev and not os.path.ismount(mp_prev):
        log.info("Cleaning up stale mount record for %s", dev)
        _mounts.pop(dev, None)

    if dev in _mounts:
        log.debug("%s already mounted by this daemon – skipping", dev)
        return

    label, fstype = _get_fs(dev)
    if not fstype:
        log.warning("%s: unknown filesystem – skipping", dev)
        return

    kind = _classify(dev)
    mp = MOUNT_BASE / _sanitize(label or Path(dev).name)
    mp.mkdir(parents=True, exist_ok=True)

    if fstype == "ext4":
        opts = _ext4_opts_for(kind)
    else:
        opts = FS_OPTS_BASE.get(fstype, "rw,noatime")

    # Already mounted elsewhere? Try to tune/remount; otherwise fall through to mount.
    if _is_dev_mounted(dev):
        log.debug("%s is already mounted (elsewhere) – checking opts", dev)
        # Best effort: find mountpoint from /proc/self/mountinfo
        mpt = None
        with open("/proc/self/mountinfo") as f:
            for line in f:
                if f" - {fstype} {dev} " in line:
                    mpt = Path(line.split()[4])
                    break
        if mpt:
            current = _current_mount_opts(mpt)
            if current and current != opts:
                _remount_with_opts(dev, mpt, opts)
            _mounts[dev] = mpt
            _active_mount_kinds[dev] = kind
            _apply_block_tuning(dev, kind)
            if dev.startswith("/dev/nvme"):
                _apply_nvme_power_saver(kind)
            _apply_sysctl_profile(kind)
            if kind == "cfe_nvme":
                _cfe_hat_request_led(True)
            return
        else:
            # Unknown mpt; skip double-mounting
            log.warning("%s already mounted but mountpoint unknown – skipping", dev)
            return

    # Normal mount path
    cmd = ["mount", "-t", fstype, "-o", opts, dev, str(mp)]
    log.info("Mounting %s (%s, kind=%s) → %s  opts='%s'", dev, fstype, kind, mp, opts)

    if subprocess.call(cmd) == 0:
        _mounts[dev] = mp
        _active_mount_kinds[dev] = kind
        try:
            os.chown(mp, PI_UID, PI_GID)
        except Exception as exc:
            log.debug("Unable to chown %s: %s (continuing)", mp, exc)

        _apply_block_tuning(dev, kind)
        if dev.startswith("/dev/nvme"):
            _apply_nvme_power_saver(kind)
        _apply_sysctl_profile(kind)
        if kind == "cfe_nvme":
            _cfe_hat_request_led(True)

        log.info("Mounted %s OK", dev)
        return

    # First attempt failed → auto-repair once
    log.error("Mount failed (%s)", " ".join(cmd))
    if _auto_repair(dev, fstype):
        log.info("%s: repair successful, retrying mount", dev)
        if subprocess.call(cmd) == 0:
            _mounts[dev] = mp
            _active_mount_kinds[dev] = kind
            try:
                os.chown(mp, PI_UID, PI_GID)
            except Exception as exc:
                log.debug("Unable to chown %s after repair: %s", mp, exc)
            _apply_block_tuning(dev, kind)
            if dev.startswith("/dev/nvme"):
                _apply_nvme_power_saver(kind)
            _apply_sysctl_profile(kind)
            if kind == "cfe_nvme":
                _cfe_hat_request_led(True)
            log.info("Mounted %s OK after repair", dev)
            return

    # Still failing — clean up empty dir
    try:
        if not any(mp.iterdir()):
            mp.rmdir()
    except Exception:
        pass
    log.error("%s: mount failed; leaving mountpoint in place", dev)

def _lazy_umount_mp(mp: Path, retries: int = 10) -> bool:
    for _ in range(retries):
        if not os.path.ismount(mp):
            return True
        subprocess.call(["umount", "-l", str(mp)])
        time.sleep(0.2)
    return False

def _finalize_mount_removal(dev: str, mp: Path | None, kind: str | None) -> None:
    if mp and mp.name == "RAW":
        with _raw_lock:
            if dev in _raw_pool:
                _raw_pool.remove(dev)
            if _active_raw == dev:
                _active_raw = None

    if mp and not os.path.ismount(mp) and not _is_mp_busy(mp):
        try:
            mp.rmdir()
        except OSError:
            pass

    if kind == "cfe_nvme" and not any(v == "cfe_nvme" for v in _active_mount_kinds.values()):
        removed = _cfe_pcie_remove()
        if removed:
            log.info("CFE-HAT PCIe link powered down")
        else:
            log.debug("CFE-HAT PCIe remove skipped (controller absent)")
        _cfe_hat_request_led(False)

    if not _active_mount_kinds:
        _maybe_restore_sysctls()

def _wait_for_raw_mount(timeout: float = 8.0) -> bool:
    mp = MOUNT_BASE / "RAW"
    t0 = time.time()
    while time.time() - t0 < timeout:
        if os.path.ismount(mp):
            return True
        time.sleep(0.2)
    return False

def _wait_for_raw_unmount(timeout: float = 3.0) -> bool:
    mp = MOUNT_BASE / "RAW"
    t0 = time.time()
    while time.time() - t0 < timeout:
        if not os.path.ismount(mp):
            return True
        time.sleep(0.2)
    return False

def _unmount(dev: str):
    mp = _mounts.get(dev)
    if mp is None:
        return
    kind = _active_mount_kinds.get(dev)

    log.info("Unmounting %s from %s", dev, mp)
    res = subprocess.call(["umount", dev])
    if res != 0:
        log.warning("umount %s failed (exit=%d) – retrying lazy by mount-point", dev, res)
        if not _lazy_umount_mp(mp):
            log.error("Lazy umount also failed, mount is still busy")
            _mounts[dev] = mp  # keep it tracked
            return

    _mounts.pop(dev, None)
    _active_mount_kinds.pop(dev, None)
    _finalize_mount_removal(dev, mp, kind)

    log.info("Unmounted %s OK", dev)

def _force_lazy_unmount(dev: str, retries: int = 20) -> bool:
    mp = _mounts.get(dev)
    if mp is None:
        return False
    kind = _active_mount_kinds.get(dev)
    subprocess.call(["umount", "-l", str(mp)],
                    stdout=subprocess.DEVNULL, stderr=subprocess.DEVNULL)
    for _ in range(retries):
        if not os.path.ismount(mp):
            _mounts.pop(dev, None)
            _active_mount_kinds.pop(dev, None)
<<<<<<< HEAD
            _finalize_mount_removal(dev, mp, kind)
=======
            if mp.name == "RAW":
                with _raw_lock:
                    if dev in _raw_pool:
                        _raw_pool.remove(dev)
                    if _active_raw == dev:
                        _active_raw = None
            try:
                if not _is_mp_busy(mp):
                    mp.rmdir()
            except OSError:
                pass
            if not _active_mount_kinds:
                _maybe_restore_sysctls()
>>>>>>> 20b612ac
            return True
        time.sleep(0.1)
    log.warning("Lazy unmount timeout for %s", dev)
    return False

# ─────────────────────────────────────────────────────────────────────────────
# Watchdogs
# ─────────────────────────────────────────────────────────────────────────────
def _dead_nvme_cleanup():
    """If NVMe controller is 'dead', lazily unmount RAW to stop writes."""
    for dev, mp in list(_mounts.items()):
        if not dev.startswith("/dev/nvme"):
            continue
        root = _root_block_name(dev)
        state_file = Path(f"/sys/block/{root}/device/state")
        if not state_file.exists():
            continue
        try:
            state = state_file.read_text().strip()
        except OSError:
            continue
        if state == "dead":
            log.warning("NVMe controller for %s reported state=dead – lazy unmount", dev)
            _unmount(dev)

def _nvme_watchdog():
    log.debug("NVMe watchdog thread started")
    while True:
        _dead_nvme_cleanup()
        time.sleep(0.5)

def _sanity_watchdog():
    """
    Every 3 s:
      • reconcile _mounts with /proc/self/mountinfo
      • statvfs() each mount; on EIO/ENOENT assume yank and lazy-unmount
      • auto-recover: ensure RAW arbitration still holds (if multiple RAW present)
    """
    while True:
        # Reconcile table with reality
        real_sources = {line.split(" - ", 1)[1].split()[1] for line in open("/proc/self/mountinfo")}
        for dev, mp in list(_mounts.items()):
            if dev not in real_sources:
                log.debug("Watchdog: %s vanished from mountinfo, cleaning up", dev)
                kind = _active_mount_kinds.pop(dev, None)
                _mounts.pop(dev, None)
<<<<<<< HEAD
                _finalize_mount_removal(dev, mp, kind)
=======
                _active_mount_kinds.pop(dev, None)
                if mp and mp.name == "RAW":
                    with _raw_lock:
                        if dev in _raw_pool:
                            _raw_pool.remove(dev)
                        if _active_raw == dev:
                            _active_raw = None
>>>>>>> 20b612ac
        # Yank detection
        for dev, mp in list(_mounts.items()):
            try:
                os.statvfs(mp)
            except OSError as exc:
                if exc.errno in (errno.EIO, errno.ENOENT):
                    log.warning("Watchdog: I/O error on %s (%s) – assuming yank, lazy-unmounting",
                                dev, os.strerror(exc.errno))
                    _force_lazy_unmount(dev)

        # RAW arbitration self-heal (if multiple RAW present, pick the last seen)
        with _raw_lock:
            if _active_raw and _active_raw not in _mounts:
                log.debug(
                    "Watchdog: active RAW %s disappeared from mount table", _active_raw
                )
                _active_raw = None
            if len(_raw_pool) > 1:
                preferred = _raw_pool[-1]
                if preferred != _active_raw:
                    _switch_to_raw(preferred)

        time.sleep(3)

# ─────────────────────────────────────────────────────────────────────────────
# udev worker
# ─────────────────────────────────────────────────────────────────────────────
def _udev_worker():
    """
    Handle block-layer udev events (disk + partitions).
      • add/change partition → normal _mount() or RAW arbitration
      • remove partition     → _unmount(), RAW fallback
      • remove disk          → unmount all partitions under it, RAW fallback
    """
    monitor = pyudev.Monitor.from_netlink(_udev_ctx)
    monitor.filter_by(subsystem="block")
    log.debug("udev worker started")

    # pyudev yields Device objects; some versions yield (action, device).
    # Normalize to (action, device).
    def _iter_events():
        for evt in monitor:
            try:
                action = evt.action
                yield (action, evt)
            except AttributeError:
                # Older style: (action, device)
                try:
                    action, dev = evt
                    yield (action, dev)
                except Exception:
                    continue

    for action, device in _iter_events():
        devnode = device.device_node
        dtype   = device.get("DEVTYPE")  # "disk" or "partition"
        if not devnode:
            continue

        if action in ("add", "change") and dtype == "partition":
            label, _ = _get_fs(devnode)
            if label == "RAW":
                _register_raw_add(devnode)
                _switch_to_raw(devnode)
            else:
                _mount(devnode)
            continue

        if action == "remove" and dtype == "partition":
            _register_raw_remove(devnode)
            _unmount(devnode)
            with _raw_lock:
                if devnode == _active_raw:
                    fallback = _raw_pool[-1] if _raw_pool else None
                    _switch_to_raw(fallback)
            continue

        if action == "remove" and dtype == "disk":
            victims = [d for d in list(_mounts) if d.startswith(devnode)]
            for part in victims:
                _register_raw_remove(part)
                _unmount(part)
            with _raw_lock:
                if _active_raw and _active_raw.startswith(devnode):
                    fallback = _raw_pool[-1] if _raw_pool else None
                    _switch_to_raw(fallback)

# ─────────────────────────────────────────────────────────────────────────────
# CFE-HAT worker (insert/eject edge + LED + PCIe bind/unbind)
# ─────────────────────────────────────────────────────────────────────────────
def _cfe_hat_worker():
    global _active_raw
    if smbus is None:
        log.debug("No smbus module, CFE-HAT thread disabled")
        return

    I2C_CH, I2C_ADDR = 1, 0x34
    try:
        bus = smbus.SMBus(I2C_CH)
        bus.read_byte(I2C_ADDR)
    except OSError:
        log.info("CFE-HAT not detected on I²C, skipping thread")
        return

    led_on = False
    def _set_led(state: bool):
        nonlocal led_on
        global _cfe_hat_led_target
        if state == led_on:
            return
        led_on = state
        try:
            bus.write_byte(I2C_ADDR, 0x01 if state else 0x00)
            with _cfe_hat_led_lock:
                _cfe_hat_led_target = state
        except OSError as e:
            log.debug("CFE-HAT LED write error: %s", e)

    def _pcie(bind: bool):
        if bind:
            if not _cfe_pcie_enable():
                log.warning("CFE-HAT: PCIe enable failed")
        else:
            if not _cfe_pcie_remove():
                log.debug("CFE-HAT: PCIe remove skipped (controller absent)")

    last_state = 0x00
    try:
        last_state = bus.read_byte(I2C_ADDR)
    except OSError:
        pass
    log.info("CFE-HAT thread started — idle byte 0x%02X", last_state)

    with _cfe_hat_led_lock:
        initial_led = bool(_cfe_hat_led_target)
    if initial_led:
        _set_led(True)

    while True:
        try:
            raw = bus.read_byte(I2C_ADDR)
        except OSError as e:
            log.debug("I²C read error: %s", e)
            time.sleep(0.1)
            continue

        ins_now  =  raw        & 1    # bit0
        ej_now   = (raw >> 1)  & 1    # bit1
        ins_prev =  last_state & 1
        ej_prev  = (last_state >> 1) & 1
        last_state = raw

        # INSERT pressed (latch open) — pre-emptive unmount & power-down
        if ins_prev == 0 and ins_now == 1:
            log.debug("Insert pressed: pre-emptive unmount of NVMe")
            any_unmounted = False
            for dev in list(_mounts):
                if dev.startswith("/dev/nvme"):
                    if _force_lazy_unmount(dev):
                        any_unmounted = True
                        with _raw_lock:
                            _register_raw_remove(dev)
                            if dev == _active_raw:
                                _active_raw = None
            if any_unmounted:
                _wait_for_raw_unmount()
                _pcie(False)
                _set_led(False)
            _purge_stale_mountpoints()

        # INSERT released — power back up and wait for mount
        if ins_prev == 1 and ins_now == 0:
            log.info("Insert released → power up PCIe and wait for mount")
            _pcie(True)
            _set_led(True)
            if _wait_for_raw_mount(timeout=20.0):
                log.info("Insert: mount succeeded ✓")
            else:
                log.warning("Insert: mount FAILED (timeout)")
                _set_led(False)

        # EJECT released — unmount everything, power down
        if ej_prev == 1 and ej_now == 0:
            log.info("Eject released → lazy unmount all")
            any_unmounted = False
            for d in list(_mounts):
                if _force_lazy_unmount(d):
                    any_unmounted = True
                    with _raw_lock:
                        _register_raw_remove(d)
                        if d == _active_raw:
                            _active_raw = None
            if any_unmounted:
                if _wait_for_raw_unmount():
                    log.info("Eject: unmount succeeded ✓")
                else:
                    log.warning("Eject: unmount timed-out")
                _pcie(False)
                _set_led(False)
            else:
                log.warning("Eject: no partitions were mounted")

        with _cfe_hat_led_lock:
            desired = _cfe_hat_led_target
        if desired is not None and desired != led_on:
            _set_led(bool(desired))

        time.sleep(0.05)

# ─────────────────────────────────────────────────────────────────────────────
# Initial scan + auto-mount
# ─────────────────────────────────────────────────────────────────────────────
def _initial_scan():
    _purge_stale_mountpoints()
    log.debug("Initial device scan")

    raws, others = [], []
    for dev in _udev_ctx.list_devices(subsystem="block", DEVTYPE="partition"):
        devnode = dev.device_node
        if not devnode:
            continue
        label, _fst = _get_fs(devnode)
        (raws if label == "RAW" else others).append(devnode)

    # Mount non-RAW first
    for devnode in others:
        _mount(devnode)

    # Then arbitrate one RAW
    if raws:
        # take the latest raw by path sort (heuristic); _switch_to_raw will unmount previous
        devnode = sorted(raws)[-1]
        _register_raw_add(devnode)
        _switch_to_raw(devnode)

    if any(kind == "cfe_nvme" for kind in _active_mount_kinds.values()):
        _cfe_hat_request_led(True)
    else:
        _cfe_hat_request_led(False)

# ─────────────────────────────────────────────────────────────────────────────
# Main
# ─────────────────────────────────────────────────────────────────────────────
def main():
    def _sigterm(_sig, _frm):
        log.info("SIGTERM received, unmounting everything")
        for dev in list(_mounts):
            _unmount(dev)
        sys.exit(0)

    signal.signal(signal.SIGTERM, _sigterm)

    _initial_scan()

    threading.Thread(target=_udev_worker,     daemon=True).start()
    threading.Thread(target=_cfe_hat_worker,  daemon=True).start()
    threading.Thread(target=_nvme_watchdog,   daemon=True).start()
    threading.Thread(target=_sanity_watchdog, daemon=True).start()

    log.info("storage-automount started (log level %s)", LOG_LEVEL)
    while True:
        time.sleep(60)

if __name__ == "__main__":
    main()<|MERGE_RESOLUTION|>--- conflicted
+++ resolved
@@ -645,9 +645,6 @@
         if not os.path.ismount(mp):
             _mounts.pop(dev, None)
             _active_mount_kinds.pop(dev, None)
-<<<<<<< HEAD
-            _finalize_mount_removal(dev, mp, kind)
-=======
             if mp.name == "RAW":
                 with _raw_lock:
                     if dev in _raw_pool:
@@ -661,7 +658,6 @@
                 pass
             if not _active_mount_kinds:
                 _maybe_restore_sysctls()
->>>>>>> 20b612ac
             return True
         time.sleep(0.1)
     log.warning("Lazy unmount timeout for %s", dev)
@@ -708,9 +704,6 @@
                 log.debug("Watchdog: %s vanished from mountinfo, cleaning up", dev)
                 kind = _active_mount_kinds.pop(dev, None)
                 _mounts.pop(dev, None)
-<<<<<<< HEAD
-                _finalize_mount_removal(dev, mp, kind)
-=======
                 _active_mount_kinds.pop(dev, None)
                 if mp and mp.name == "RAW":
                     with _raw_lock:
@@ -718,7 +711,6 @@
                             _raw_pool.remove(dev)
                         if _active_raw == dev:
                             _active_raw = None
->>>>>>> 20b612ac
         # Yank detection
         for dev, mp in list(_mounts.items()):
             try:
