<<<<<<< HEAD
from flask import Blueprint, current_app, jsonify, request, render_template
from module.redis_controller import ParameterKey
=======
from flask import Blueprint, render_template
>>>>>>> 5e0f3e2d

main_routes = Blueprint('main', __name__)

@main_routes.route('/')
def index():
<<<<<<< HEAD
    redis_controller = current_app.config['REDIS_CONTROLLER']
    cinepi_controller = current_app.config['CINEPI_CONTROLLER']
    simple_gui = current_app.config['SIMPLE_GUI']
    sensor_detect = current_app.config['SENSOR_DETECT']

    iso_value = redis_controller.get_value(ParameterKey.ISO.value)
    shutter_a_value = redis_controller.get_value(ParameterKey.SHUTTER_A.value)
    fps_value = redis_controller.get_value(ParameterKey.FPS_ACTUAL.value)
    background_color_value = simple_gui.get_background_color()
    
    dynamic_data = simple_gui.populate_values()

    dynamic_data = {
        "iso": iso_value if iso_value else "Initializing...",
        "shutter_a": shutter_a_value if shutter_a_value else "Initializing...",
        "fps": fps_value if fps_value else "Initializing...",
        "background_color": background_color_value if background_color_value else "Initializing...",
    }

    return render_template('template.html', stream_url="http://cinepi.local:8000/stream", 
                           dynamic_data=dynamic_data,
                           iso_values=cinepi_controller.iso_steps, 
                           shutter_speed_values=cinepi_controller.shutter_a_steps_dynamic,
                           fps_values=cinepi_controller.fps_steps_dynamic,
                           current_iso=iso_value,
                           current_shutter_a=shutter_a_value,
                           current_fps=fps_value,
                           background_color=background_color_value)
=======
    return render_template('template.html')
>>>>>>> 5e0f3e2d
<|MERGE_RESOLUTION|>--- conflicted
+++ resolved
@@ -1,43 +1,8 @@
-<<<<<<< HEAD
-from flask import Blueprint, current_app, jsonify, request, render_template
-from module.redis_controller import ParameterKey
-=======
 from flask import Blueprint, render_template
->>>>>>> 5e0f3e2d
+
 
 main_routes = Blueprint('main', __name__)
 
 @main_routes.route('/')
 def index():
-<<<<<<< HEAD
-    redis_controller = current_app.config['REDIS_CONTROLLER']
-    cinepi_controller = current_app.config['CINEPI_CONTROLLER']
-    simple_gui = current_app.config['SIMPLE_GUI']
-    sensor_detect = current_app.config['SENSOR_DETECT']
-
-    iso_value = redis_controller.get_value(ParameterKey.ISO.value)
-    shutter_a_value = redis_controller.get_value(ParameterKey.SHUTTER_A.value)
-    fps_value = redis_controller.get_value(ParameterKey.FPS_ACTUAL.value)
-    background_color_value = simple_gui.get_background_color()
-    
-    dynamic_data = simple_gui.populate_values()
-
-    dynamic_data = {
-        "iso": iso_value if iso_value else "Initializing...",
-        "shutter_a": shutter_a_value if shutter_a_value else "Initializing...",
-        "fps": fps_value if fps_value else "Initializing...",
-        "background_color": background_color_value if background_color_value else "Initializing...",
-    }
-
-    return render_template('template.html', stream_url="http://cinepi.local:8000/stream", 
-                           dynamic_data=dynamic_data,
-                           iso_values=cinepi_controller.iso_steps, 
-                           shutter_speed_values=cinepi_controller.shutter_a_steps_dynamic,
-                           fps_values=cinepi_controller.fps_steps_dynamic,
-                           current_iso=iso_value,
-                           current_shutter_a=shutter_a_value,
-                           current_fps=fps_value,
-                           background_color=background_color_value)
-=======
     return render_template('template.html')
->>>>>>> 5e0f3e2d
