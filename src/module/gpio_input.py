--- conflicted
+++ resolved
@@ -92,21 +92,6 @@
                 dt_pin=encoder_config['dt_pin'],
                 actions=encoder_config['encoder_actions']
             )
-<<<<<<< HEAD
-        
-=======
-        
-    def initialize_quad_rotary_encoder(self):
-        pass
-        quad_rotary_settings = self.settings.get('quad_rotary_encoders', {})
-        
-        self.quad_rotary_encoder = QuadRotaryEncoder(
-            self.cinepi_controller,
-            quad_rotary_settings,
-            self,
-            self.smart_buttons_list  # Pass the list of smart buttons
-        )
->>>>>>> 5e0f3e2d
 
     def get_smart_button_by_pin(self, pin):
         for button in self.smart_buttons_list:
@@ -577,149 +562,4 @@
 
 
 # Suppress specific warnings
-<<<<<<< HEAD
-warnings.filterwarnings("ignore", category=RuntimeWarning, module="adafruit_blinka.microcontroller.generic_linux.i2c")
-=======
-warnings.filterwarnings("ignore", category=RuntimeWarning, module="adafruit_blinka.microcontroller.generic_linux.i2c")
-
-class QuadRotaryEncoder:
-    def __init__(self, cinepi_controller, settings_mapping, component_initializer, smart_buttons):
-        self.i2c = busio.I2C(board.SCL, board.SDA, frequency=50000)
-        self.cinepi_controller = cinepi_controller
-        self.settings_mapping = settings_mapping
-        self.component_initializer = component_initializer
-        self.smart_buttons = smart_buttons  # Store the list of SmartButton instances
-
-        self.encoders = []
-        self.switches = []
-        self.pixels = None
-        self.colors = [0, 0, 0, 0]
-        self.last_positions = [0, 0, 0, 0]  # Initialized to zero for relative changes
-        self.settings = {settings_mapping[key]['setting_name']: 100 for key in settings_mapping}
-        self.debounced_time = 0.1  # Example debounce time in seconds
-        self.button_states = [False] * len(settings_mapping)
-
-        try:
-            self.seesaw = adafruit_seesaw.seesaw.Seesaw(self.i2c, 0x49)
-            self.encoders = [adafruit_seesaw.rotaryio.IncrementalEncoder(self.seesaw, n) for n in range(4)]
-            self.switches = [adafruit_seesaw.digitalio.DigitalIO(self.seesaw, pin) for pin in (12, 14, 17, 9)]
-            for switch in self.switches:
-                switch.switch_to_input(digitalio.Pull.UP)
-
-            self.pixels = adafruit_seesaw.neopixel.NeoPixel(self.seesaw, 18, 4)
-            self.pixels.brightness = 0.5
-            logging.info("Quad Rotary Encoder found and initialized")
-            self.start()
-        except ValueError:
-            logging.warning("No I2C device found at address: 0x49. Quad Rotary Encoder not initialized.")
-
-    def start(self):
-        if self.encoders:
-            thread = threading.Thread(target=self.run, daemon=True)
-            thread.start()
-
-    def update(self):
-        if not self.encoders:
-            return
-
-        positions = [encoder.position for encoder in self.encoders]
-
-        for n, rotary_pos in enumerate(positions):
-            if str(n) not in self.settings_mapping:
-                logging.warning(f"No setting mapped for encoder index {n}")
-                continue
-
-            if rotary_pos != self.last_positions[n]:
-                change = rotary_pos - self.last_positions[n]
-                self.last_positions[n] = rotary_pos
-
-                setting_name = self.settings_mapping[str(n)].get('setting_name')
-                if setting_name is not None:
-                    if change > 0:
-                        self.settings[setting_name] += change
-                    else:
-                        self.settings[setting_name] += change
-                    self.settings[setting_name] = max(0, self.settings[setting_name])
-                    self.update_setting(n, change)
-                    logging.info(f"Quad Rotary #{n}: {rotary_pos}")
-                else:
-                    logging.info(f"No setting mapped for encoder index {n}")
-
-                if not self.switches[n].value:
-                    self.pixels[n] = 0xFFFFFF
-                else:
-                    self.pixels[n] = self.colorwheel(self.colors[n])
-
-            # Handle button press and hold
-            if not self.switches[n].value:  # Button pressed
-                if not self.button_states[n]:  # First detection of press
-                    self.button_states[n] = True
-                    self.handle_button_press(n)
-            else:
-                if self.button_states[n]:  # Button released
-                    self.button_states[n] = False
-                    self.handle_button_release(n)
-
-    def handle_button_press(self, encoder_index):
-        button_pin = self.settings_mapping[str(encoder_index)].get('gpio_pin')
-        if button_pin is not None:
-            smart_button = self.component_initializer.get_smart_button_by_pin(button_pin)
-            if smart_button is not None:
-                smart_button.on_press()
-            else:
-                logging.error(f"No SmartButton found for pin {button_pin}")
-        else:
-            logging.error(f"No button pin mapped for encoder index {encoder_index}")
-
-    def handle_button_release(self, encoder_index):
-        button_pin = self.settings_mapping[str(encoder_index)].get('gpio_pin')
-        if button_pin is not None:
-            smart_button = self.component_initializer.get_smart_button_by_pin(button_pin)
-            if smart_button is not None:
-                smart_button.on_release()
-            else:
-                logging.error(f"No SmartButton found for pin {button_pin}")
-        else:
-            logging.error(f"No button pin mapped for encoder index {encoder_index}")
-
-    def update_setting(self, encoder_index, change):
-        setting_name = self.settings_mapping[str(encoder_index)].get('setting_name')
-        if setting_name is not None:
-            try:
-                inc_func_name = f"inc_{setting_name}"
-                dec_func_name = f"dec_{setting_name}"
-
-                if hasattr(self.cinepi_controller, inc_func_name) and hasattr(self.cinepi_controller, dec_func_name):
-                    if change > 0:
-                        getattr(self.cinepi_controller, inc_func_name)()
-                        self.colors[encoder_index] = (self.colors[encoder_index] + 8) % 256
-                    elif change < 0:
-                        getattr(self.cinepi_controller, dec_func_name)()
-                        self.colors[encoder_index] = (self.colors[encoder_index] - 8) % 256
-                else:
-                    raise AttributeError(f"{self.cinepi_controller.__class__.__name__} module does not have functions for {setting_name}.")
-            except KeyError:
-                raise ValueError(f"Invalid setting_name: {setting_name}.")
-        else:
-            logging.info(f"Encoder index {encoder_index} is out of range of settings_mapping.")
-
-    def run(self):
-        while True:
-            self.update()
-            time.sleep(0.1)
-
-    @staticmethod
-    def colorwheel(pos):
-        if pos < 85:
-            return (255 - pos * 3, pos * 3, 0)
-        elif pos < 170:
-            pos -= 85
-            return (0, 255 - pos * 3, pos * 3)
-        else:
-            pos -= 170
-            return (pos * 3, 0, 255 - pos * 3)
-        
-    def clone_smart_button_behavior(self, existing_button):
-        logging.info(f"Cloning behavior of SmartButton {existing_button} for Quad Rotary Encoder.")
-        existing_button.on_press()  # Or trigger the required behavior
->>>>>>> 5e0f3e2d
+warnings.filterwarnings("ignore", category=RuntimeWarning, module="adafruit_blinka.microcontroller.generic_linux.i2c")