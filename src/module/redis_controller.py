--- conflicted
+++ resolved
@@ -12,8 +12,9 @@
 from __future__ import annotations
 import logging, threading, redis, psutil, time
 from enum import Enum
-<<<<<<< HEAD
+
 import time, math
+-14
 
 # ───────────────────────── parameter keys ────────────────────────────
 class ParameterKey(Enum):
@@ -69,71 +70,12 @@
     
     ZOOM                = "zoom"  # digital zoom factor for streams 0 & 2
     WRITE_SPEED_TO_DRIVE = "write_speed_to_drive"
-    RECORDING_TIME         = "recording_tc"      # elapsed-time in seconds   
+ 
     RECORDING_TC_REC     = "recording_tc_rec"    # elapsed-time time-code
     RECORDING_TC_TOD   = "recording_time_tod"    # time-of-day time-code
-
-
-=======
-
-# ───────────────────────── parameter keys ────────────────────────────
-class ParameterKey(Enum):
-    ANAMORPHIC_FACTOR = "anamorphic_factor"
-    BIT_DEPTH         = "bit_depth"
-    BUFFER            = "buffer"      # number of raw frames in RAM
-    BUFFER_SIZE       = "buffer_size"  # RAM pool size for DNG encoder
-    CAM_INIT          = "cam_init"
-    CAMERAS           = "cameras"
-    CG_RB             = "cg_rb"
-    FILE_SIZE         = "file_size"
-    FPS               = "fps"
-    FPS_ACTUAL        = "fps_actual"
-    FPS_LAST          = "fps_last"
-    FPS_MAX           = "fps_max"
-    FPS_USER          = "fps_user"
-    FRAMECOUNT        = "framecount"
-    GUI_LAYOUT        = "gui_layout"
-    HEIGHT            = "height"
-    IR_FILTER         = "ir_filter"
-    IS_BUFFERING      = "is_buffering"
-    IS_MOUNTED        = "is_mounted"
-    IS_RECORDING      = "is_recording"
-    IS_WRITING        = "is_writing"
-    IS_WRITING_BUF    = "is_writing_buf"
-    
-    TC_CAM0           = "tc_cam0"
-    TC_CAM1           = "tc_cam1"
-    
-    ISO               = "iso"
-    LORES_HEIGHT      = "lores_height"
-    LORES_WIDTH       = "lores_width"
-    PI_MODEL          = "pi_model"
-    REC               = "rec"
-    SENSOR            = "sensor"
-    SENSOR_MODE       = "sensor_mode"
-    SHUTTER_A         = "shutter_a"
-
-    SPACE_LEFT        = "space_left"
-    STORAGE_TYPE      = "storage_type"
-    TRIGGER_MODE      = "trigger_mode"
-    WB                = "wb"
-    WB_USER           = "wb_user"
-    WIDTH             = "width"
-    MEMORY_ALERT      = "memory_alert"
-    SHUTTER_A_SYNC_MODE = 'shutter_a_sync_mode'
-    SHUTTER_A_NOM       = 'shutter_angle_nom'
-    SHUTTER_A_ACTUAL    = 'shutter_angle_actual'
-    SHUTTER_A_TRANSIENT = 'shutter_angle_transient'
-    EXPOSURE_TIME       = 'exposure_time'
-    LAST_DNG_CAM1       = "last_dng_cam1"
-    LAST_DNG_CAM0       = "last_dng_cam0"
-    
-    ZOOM                = "zoom"  # digital zoom factor for streams 0 & 2
-    WRITE_SPEED_TO_DRIVE = "write_speed_to_drive"
-    RECORDING_TIME       = "recording_time"
-
-
->>>>>>> 5e0f3e2d
+    RECORDING_TIME       = "recording_time" # elapsed-time in seconds 
+
+
 # ────────────────────────── tiny pub‑sub helper ──────────────────────
 class Event:
     def __init__(self):
@@ -155,7 +97,6 @@
         self.local_updates: set[str] = set()
 
         self.redis_parameter_changed = Event()
-<<<<<<< HEAD
 
         self.conform_frame_rate = conform_frame_rate
         self.recording_start_time: float | None = None
@@ -186,38 +127,6 @@
                 value = (self.r.get(key) or b"").decode()
                 self.cache[key] = value
 
-=======
-
-        self.conform_frame_rate = conform_frame_rate
-        self.recording_start_time: float | None = None
-        self._rec_timer_stop = threading.Event()
-        self._rec_timer_thread: threading.Thread | None = None
-
-        self._prime_cache()
-        self._thread = threading.Thread(target=self._listen, daemon=True)
-        self._thread.start()
-
-    # ─────────────────────── initial cache fill ─────────────────────
-    def _prime_cache(self):
-        for key in self.r.keys("*"):
-            val = self.r.get(key) or b""
-            self.cache[key.decode()] = val.decode(errors="replace")
-        logging.info("RedisController cache primed with %d keys", len(self.cache))
-
-    # ─────────────────────── background listener ────────────────────
-    def _listen(self):
-        for msg in self.ps.listen():
-            if msg["type"] != "message":
-                continue
-            key = msg["data"].decode()
-            with self.lock:
-                # suppress echo of own writes
-                if key in self.local_updates:
-                    self.local_updates.remove(key)
-                value = (self.r.get(key) or b"").decode()
-                self.cache[key] = value
-
->>>>>>> 5e0f3e2d
             if key == ParameterKey.REC.value:
                 if value == "1":
                     self._start_recording_timer()
@@ -234,7 +143,6 @@
 
         # ────────────────────────── public helpers ───────────────────────
     def set_value(self, key, value):
-<<<<<<< HEAD
         """Write key, publish, update cache, emit consolidated log output."""
         # normalise key to plain string
         key_name = key.value if isinstance(key, ParameterKey) else str(key)
@@ -243,20 +151,11 @@
         with self.lock:
             if str(self.cache.get(key_name)) == str(value):
                 return                             # unchanged – nothing to do
-=======
-        """Write key, publish, update cache, emit single consolidated log."""
-        # normalise key to plain string for comparisons / logging
-        key_name = key.value if isinstance(key, ParameterKey) else str(key)
-
-        with self.lock:
-            if str(self.cache.get(key_name)) == str(value):
-                return  # unchanged
->>>>>>> 5e0f3e2d
+
             self.r.set(key_name, value)
             self.r.publish("cp_controls", key_name)
             self.cache[key_name] = str(value)
             self.local_updates.add(key_name)
-<<<<<<< HEAD
 
         # ─── enhanced logging rules ─────────────────────────────────
         if key_name == ParameterKey.FRAMECOUNT.value:
@@ -406,60 +305,12 @@
         self._rec_timer_thread.start()
 
     def _stop_recording_timer(self) -> None:
-=======
-
-        # ─── enhanced logging ───────────────────────────────────────
-        if key_name.startswith("last_dng_cam"):
-            ram = psutil.virtual_memory().percent
-            logging.info(
-                f"Changed value: {key_name} = {value} ┃RAM: {ram:.0f}%"
-            )
-        elif key_name not in (ParameterKey.FPS_ACTUAL.value, ParameterKey.BUFFER.value):
-            # skip standalone BUFFER, & FPS_ACTUAL noise
-            logging.info(f"Changed value: {key_name} = {value}")
-
-        # immediate local notification
-        self.redis_parameter_changed.emit({"key": key_name, "value": str(value)})
-
-    # ─────────────────────── recording timer helpers ─────────────────────
-    def _format_timecode(self, elapsed: float) -> str:
-        rate = self.conform_frame_rate
-        total_frames = int(elapsed * rate)
-        frames = total_frames % rate
-        total_seconds = total_frames // rate
-        seconds = total_seconds % 60
-        minutes = (total_seconds // 60) % 60
-        hours = total_seconds // 3600
-        return f"{hours:02d}:{minutes:02d}:{seconds:02d}:{frames:02d}"
-
-    def _run_recording_timer(self):
-        while not self._rec_timer_stop.is_set():
-            if self.recording_start_time is None:
-                break
-            elapsed = time.time() - self.recording_start_time
-            tc = self._format_timecode(elapsed)
-            self.set_value(ParameterKey.RECORDING_TIME, tc)
-            self._rec_timer_stop.wait(1 / self.conform_frame_rate)
-
-    def _start_recording_timer(self):
-        self._stop_recording_timer()
-        self.recording_start_time = time.time()
-        self.set_value(ParameterKey.RECORDING_TIME, "00:00:00:00")
-        self._rec_timer_stop.clear()
-        self._rec_timer_thread = threading.Thread(target=self._run_recording_timer, daemon=True)
-        self._rec_timer_thread.start()
-
-    def _stop_recording_timer(self):
->>>>>>> 5e0f3e2d
+
         self._rec_timer_stop.set()
         if self._rec_timer_thread and self._rec_timer_thread.is_alive():
             self._rec_timer_thread.join(timeout=0.5)
         self._rec_timer_thread = None
 
-<<<<<<< HEAD
-
-=======
->>>>>>> 5e0f3e2d
     # optional helper -------------------------------------------------
     def stop_listener(self):
         self.ps.unsubscribe(); self.ps.close(); self._thread.join(timeout=1)