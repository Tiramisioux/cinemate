import subprocess
import re
import logging
from pathlib import Path
from typing import Tuple, Dict, Optional

class SensorDetect:
    def __init__(self, settings=None):
        self.camera_model = None
        self.res_modes = {}
        self.settings = settings or {}
        res_cfg = self.settings.get("resolutions", {})
        self.k_steps = res_cfg.get("k_steps", [])
        self.bit_depths = res_cfg.get("bit_depths", [])
        self.custom_modes = res_cfg.get("custom_modes", {})
        # Detected resolutions per camera will be stored here
        self.sensor_resolutions = {}

        # Packing information per sensor (U = unpacked, P = packed)
        self.packing_info = {
            "imx296": "U",
            "imx283": "U",
            "imx477": "U",
            "imx519": "P",
            "imx585": "U",
            "imx585_mono": "U",
        }

        # Optional fps correction factors per sensor and sensor mode
        self.fps_correction_factors = {
            "imx296": {0: 1.0, 1: 1.0, 2: 1.0},
            "imx286": {0: 1.0, 1: 1.0, 2: 1.0},
            "imx477": {0: 1.0, 1: 1.0, 2: 1.0},
            "imx519": {0: 1.0, 1: 1.0, 2: 1.0},
            "imx585": {0: 1.0, 1: 1.0, 2: 1.0},
            "imx585_mono": {0: 1.0, 1: 1.0, 2: 1.0},
        }

        # Cache detected sensor subdevice
        self._sensor_subdevice: Optional[str] = None

        # Populate camera model and modes on startup
        self.detect_camera_model()

    # ────────────────────────────────────────────────────────────────
    #  1.  Parse *all* cameras and all modes that cinepi-raw reports    
    # ────────────────────────────────────────────────────────────────
    def _parse_cinepi_output(self, output: str) -> Dict[str, Dict[int, Dict]]:
        """
        Return a mapping   {camera_model → {mode_index → mode_dict}}
        covering every camera found in the *cinepi-raw --list-cameras* output.
        A mono sensor is reported as “<model>_mono”.
        """

        sensors: Dict[str, List[Dict]] = {}
        current_cam = None
        current_bit_depth = None
        parsing_modes = False                     # inside a “Modes:” block?

        for raw in output.splitlines():
            line = raw.rstrip("\n")

            # ── camera header  e.g.  “0 : imx283 [5472x3648 …] (…)”
            m = re.match(r"^\s*\d+\s*:\s*([^\s]+)(?:\s*\[.*?(MONO)?\])?", line)
            if m:
                # flush state & start a new camera section
                current_cam = m.group(1)
                if m.group(2) == "MONO":
                    current_cam += "_mono"
                sensors.setdefault(current_cam, [])
                current_bit_depth = None
                parsing_modes = False
                continue

            # we can’t do anything without a current camera
            if current_cam is None:
                continue

            # ── “Modes:” line starts (or continues) a mode list
            if "Modes:" in line:
                parsing_modes = True  # don’t *continue* – this line may
                # already contain format + resolution

            if not parsing_modes:
                continue

            # ── format / bit-depth (may share the line with a resolution)
            fmt = re.search(r"'(?:SRGGB|R|GREY|Y)(\d+)", line)
            if fmt:
                current_bit_depth = int(fmt.group(1))

            # ── first resolution on the line (if any)
            res = re.search(r"(\d+)x(\d+)", line)
            if not res:
                continue

            width, height = map(int, res.groups())
            fps = re.search(r"\[(\d+(?:\.\d+)?)\s*fps", line)
            fps_max = int(float(fps.group(1))) if fps else None

            packing = self.packing_info.get(current_cam, "U")
            bpp = current_bit_depth / 8 if current_bit_depth else 2
            file_sz = round(width * height * bpp / (1024 * 1024), 1)

            sensors[current_cam].append({
                "aspect"    : round(width / height, 2),
                "width"     : width,
                "height"    : height,
                "bit_depth" : current_bit_depth,
                "packing"   : packing,
                "fps_max"   : fps_max,
                "gui_layout": 0,
                "file_size" : file_sz,
            })

        # ── add any user-defined custom modes ──────────────────────
        for cam, extras in self.custom_modes.items():
            sensors.setdefault(cam, [])
            for extra in extras:
                w, h = int(extra["width"]), int(extra["height"])
                bd   = int(extra["bit_depth"])
                fps  = extra.get("fps_max")
                pack = self.packing_info.get(cam, "U")
                file_sz = round(w * h * (bd / 8) / (1024 * 1024), 1)
                sensors[cam].append({
                    "aspect"    : round(w / h, 2),
                    "width"     : w,
                    "height"    : h,
                    "bit_depth" : bd,
                    "packing"   : pack,
                    "fps_max"   : fps,
                    "gui_layout": 0,
                    "file_size" : file_sz,
                })

        # ── filter & index (k-steps / bit depths) ───────────────────
        pruned: Dict[str, Dict[int, Dict]] = {}
        for cam, modes in sensors.items():
            selected = []
            for m in modes:
                if self.bit_depths and m["bit_depth"] not in self.bit_depths:
                    continue
                k_val = round(m["width"] / 1000 * 2) / 2
                if self.k_steps and k_val not in self.k_steps:
                    continue
                selected.append(m)

            # ⚑ NEW: never leave a camera without modes
            if not selected:
                logging.warning("No modes passed the filters for %s – "
                                "keeping full list instead", cam)
                selected = modes

            pruned[cam] = {i: m for i, m in enumerate(reversed(selected))}
        return pruned


    # ────────────────────────────────────────────────────────────────
    #  2.  Discover sensors once, cache every model’s modes
    # ────────────────────────────────────────────────────────────────
    def detect_camera_model(self):
        """
        Runs *cinepi-raw --list-cameras*, fills ``self.sensor_resolutions`` with
        **all** detected cameras, and chooses the first one as
        ``self.camera_model`` (the caller may later override this).
        """
        try:
            proc = subprocess.run(
                "cinepi-raw --list-cameras",
                shell=True, capture_output=True, text=True
            )
            out = proc.stdout or ""
            logging.info("cinepi-raw output:\n%s", out)

            if not out.strip():
                logging.warning("No output from cinepi-raw")
                self.camera_model = None
                self.res_modes = {}
                return

            # full parse → {model → {mode_idx → mode_dict}}
            sensors = self._parse_cinepi_output(out)

            if not sensors:
                logging.warning("No cameras parsed")
                self.camera_model = None
                self.res_modes = {}
                return

            # merge (allows hot-plug re-detect)
            self.sensor_resolutions.update(sensors)

            # choose a default model if the current one isn’t valid
            if self.camera_model not in sensors:
                self.camera_model = next(iter(sensors))

            logging.info("Detected camera models: %s (default: %s)",
                         list(sensors.keys()), self.camera_model)

            self.load_sensor_resolutions()      # sets self.res_modes

        except Exception as e:
            logging.error("detect_camera_model() failed: %s", e)
            self.camera_model = None
            self.res_modes = {}

    def check_camera(self):
        self.detect_camera_model()
        return self.camera_model

    def load_sensor_resolutions(self):
        if self.camera_model in self.sensor_resolutions:
            self.res_modes = self.sensor_resolutions[self.camera_model]
        else:
            logging.error(f"Unknown camera model: {self.camera_model}")
            self.res_modes = {}

    def get_sensor_resolution(self, mode):
        return self.res_modes.get(mode, {})
    
    def get_resolution_info(self, camera_name: str, sensor_mode: int) -> Dict:
        """
        Return mode dict for *camera_name* and *sensor_mode*.
        If the requested mode is missing, fall back to the first available
        mode so callers always get valid width/height/fps values.
        """
        if camera_name not in self.sensor_resolutions:
            logging.error("Unknown camera model: %s", camera_name)
            return {'width': None, 'height': None, 'fps_max': None,
                    'gui_layout': None}

        modes = self.sensor_resolutions[camera_name]
        sensor_mode = int(sensor_mode)

        if sensor_mode not in modes:
            logging.warning("Sensor mode %d not found for %s – "
                            "using mode 0 instead", sensor_mode, camera_name)
            return next(iter(modes.values()))  # first (usually 0)

        return modes[sensor_mode]


    def get_fps_max(self, camera_name, sensor_mode):
        resolution_info = self.get_resolution_info(camera_name, sensor_mode)
        return resolution_info.get('fps_max', None)
    
    def get_gui_layout(self, camera_name, sensor_mode):
        resolution_info = self.get_resolution_info(camera_name, sensor_mode)
        return resolution_info.get('gui_layout', None)
    
    def get_width(self, camera_name, sensor_mode):
        resolution_info = self.get_resolution_info(camera_name, sensor_mode)
        return resolution_info.get('width', None)
    
    def get_height(self, camera_name, sensor_mode):
        resolution_info = self.get_resolution_info(camera_name, sensor_mode)
        return resolution_info.get('height', None)
    
    def get_bit_depth(self, camera_name, sensor_mode):
        resolution_info = self.get_resolution_info(camera_name, sensor_mode)
        return resolution_info.get('bit_depth', None)
    
    def get_packing(self, camera_name, sensor_mode):
        resolution_info = self.get_resolution_info(camera_name, sensor_mode)
        return resolution_info.get('packing', None)

    
    def get_file_size(self, camera_name, sensor_mode):
        resolution_info = self.get_resolution_info(camera_name, sensor_mode)
        return resolution_info.get('file_size', None)
    
    def get_lores_width(self, camera_name, sensor_mode):
        # Placeholder method, replace with actual implementation
        return 1280
    
    def get_lores_height(self, camera_name, sensor_mode):
        # Placeholder method, replace with actual implementation
        return 720
    
    def get_available_resolutions(self):
        resolutions = []
        for mode, info in self.res_modes.items():
            resolution = f"{info['width']} : {info['height']} : {info['bit_depth']}b"
            resolutions.append({'mode': mode, 'resolution': resolution})
        return resolutions

    # ────────────────────────────────────────────────────────────────
    #  Sensor timing helpers (v4l2 + media controller)
    # ────────────────────────────────────────────────────────────────
    def _run_command(self, command):
        try:
            result = subprocess.run(command, capture_output=True, text=True, check=False)
        except FileNotFoundError:
            logging.error("Command not found: %s", command[0])
            return None

        if result.returncode != 0:
            logging.debug("Command failed (%s): %s", result.returncode, " ".join(command))
            return None

        return result.stdout.strip()

    def _find_sensor_subdevice(self) -> Optional[str]:
        if self._sensor_subdevice and Path(self._sensor_subdevice).exists():
            return self._sensor_subdevice

        for subdev in sorted(Path("/dev").glob("v4l-subdev*")):
            output = self._run_command(["v4l2-ctl", "-d", str(subdev), "-l"])
            if output and "vertical_blanking" in output:
                self._sensor_subdevice = str(subdev)
                logging.debug("Detected sensor subdevice: %s", self._sensor_subdevice)
                return self._sensor_subdevice

        logging.warning("Unable to locate sensor subdevice with vertical_blanking control")
        self._sensor_subdevice = None
        return None

    def _read_control_int(self, subdevice: str, control: str) -> Optional[int]:
        output = self._run_command(["v4l2-ctl", "-d", subdevice, f"--get-ctrl={control}"])
        if not output:
            return None

        match = re.search(r"(-?\d+)", output)
        if not match:
            logging.debug("Could not parse %s from output: %s", control, output)
            return None

        return int(match.group(1))

    def _get_active_sensor_size(self, subdevice: str) -> Tuple[Optional[int], Optional[int]]:
        output = self._run_command(["media-ctl", "-p"])
        if not output:
            return None, None

        subdev_name = Path(subdevice).name
        pattern = re.compile(rf"entity\s+\d+:.*\({re.escape(subdev_name)}\)(.*?)(?:\n\n|$)", re.DOTALL)
        match = pattern.search(output)
        if not match:
            logging.debug("media-ctl output did not contain block for %s", subdevice)
            return None, None

        block = match.group(1)
        fmt_match = re.search(r"fmt:\s*\S+\s+(\d+)x(\d+)", block)
        if not fmt_match:
            logging.debug("No format information found in media-ctl block for %s", subdevice)
            return None, None

        width, height = map(int, fmt_match.groups())
        return width, height

    def _calculate_dynamic_fps_factor(self, camera_name: str, sensor_mode: int) -> Optional[float]:
        subdevice = self._find_sensor_subdevice()
        if not subdevice:
            return None

        vblank = self._read_control_int(subdevice, "vertical_blanking")
        pixel_rate = self._read_control_int(subdevice, "pixel_rate")
        if vblank is None or pixel_rate in (None, 0):
            logging.debug("Missing vblank or pixel rate (vblank=%s, pixel_rate=%s)", vblank, pixel_rate)
            return None

        width, height = self._get_active_sensor_size(subdevice)
        if width is None:
            width = self.get_width(camera_name, sensor_mode)
        if height is None:
            height = self.get_height(camera_name, sensor_mode)

        if width in (None, 0) or height in (None, 0):
            logging.debug("Unable to determine sensor dimensions (width=%s, height=%s)", width, height)
            return None

        line_length = self._read_control_int(subdevice, "line_length_pixels")
        if line_length in (None, 0):
            hblank = self._read_control_int(subdevice, "horizontal_blanking")
            line_length = width + hblank if hblank not in (None, 0) else None

        if line_length in (None, 0):
            logging.debug("Unable to determine line length (width=%s)", width)
            return None

        frame_lines = height + vblank
        if frame_lines <= 0:
            logging.debug("Invalid frame lines computed: %s", frame_lines)
            return None

        fps_actual = pixel_rate / (line_length * frame_lines)
        if fps_actual <= 0:
            return None

        fps_nominal = self.get_fps_max(camera_name, sensor_mode)
        if not fps_nominal:
            return None

        factor = fps_actual / float(fps_nominal)
        if factor <= 0:
            return None

<<<<<<< HEAD
        # Guard against wildly inaccurate readings (e.g. when the sensor
        # reports stale blanking values during a mode switch).  A factor far
        # outside a reasonable ±50% window would push the controller to
        # extreme FPS requests which then cascade into dropped frames.
        if not 0.5 <= factor <= 1.5:
            logging.warning(
                "Discarding unrealistic FPS correction factor: camera=%s mode=%s "
                "actual=%.6f nominal=%s factor=%.8f",
                camera_name,
                sensor_mode,
                fps_actual,
                fps_nominal,
                factor,
            )
            return None

=======
>>>>>>> 027f9108
        logging.debug("Calculated FPS correction factor: camera=%s mode=%s actual=%.6f nominal=%s factor=%.8f",
                      camera_name, sensor_mode, fps_actual, fps_nominal, factor)

        return factor

    def get_fps_correction_factor(self, camera_name, sensor_mode):
        try:
            mode = int(sensor_mode)
        except (TypeError, ValueError):
            mode = sensor_mode

        dynamic_factor = self._calculate_dynamic_fps_factor(camera_name, mode)
        if dynamic_factor is not None:
            sensor_entry = self.fps_correction_factors.setdefault(camera_name, {})
            if isinstance(sensor_entry, dict):
                sensor_entry[mode] = dynamic_factor
            return dynamic_factor

        sensor_factors = self.fps_correction_factors.get(camera_name)
        if isinstance(sensor_factors, dict):
            return sensor_factors.get(mode, 1.0)

        # Fallback to scalar factors or the default 1.0 if no mapping is defined
        return sensor_factors if isinstance(sensor_factors, (int, float)) else 1.0<|MERGE_RESOLUTION|>--- conflicted
+++ resolved
@@ -395,25 +395,6 @@
         if factor <= 0:
             return None
 
-<<<<<<< HEAD
-        # Guard against wildly inaccurate readings (e.g. when the sensor
-        # reports stale blanking values during a mode switch).  A factor far
-        # outside a reasonable ±50% window would push the controller to
-        # extreme FPS requests which then cascade into dropped frames.
-        if not 0.5 <= factor <= 1.5:
-            logging.warning(
-                "Discarding unrealistic FPS correction factor: camera=%s mode=%s "
-                "actual=%.6f nominal=%s factor=%.8f",
-                camera_name,
-                sensor_mode,
-                fps_actual,
-                fps_nominal,
-                factor,
-            )
-            return None
-
-=======
->>>>>>> 027f9108
         logging.debug("Calculated FPS correction factor: camera=%s mode=%s actual=%.6f nominal=%s factor=%.8f",
                       camera_name, sensor_mode, fps_actual, fps_nominal, factor)
 
