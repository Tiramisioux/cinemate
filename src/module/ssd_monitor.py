import os
import shutil
import logging
import threading
import time
import subprocess
import smbus
from pathlib import Path
from typing import Optional, Tuple, List
import datetime
import re
import errno

try:
    from systemd import journal            # python3-systemd package
    _HAVE_JOURNAL = True
except ImportError:
    _HAVE_JOURNAL = False    # fallback will use `journalctl -f`


try:
    import pyudev           # Hot-plug backend (falls back to polling)
    _HAVE_PYUDEV = True
except ImportError:
    _HAVE_PYUDEV = False

# ----------------------------------------------------------------------
# project-local imports
# ----------------------------------------------------------------------
from module.redis_controller import ParameterKey

# ----------------------------------------------------------------------
# If your recorder uses a different Redis flag, change it here.
# ----------------------------------------------------------------------
REDIS_KEY_IS_RECORDING = "IS_RECORDING"     # "1" while cinepi-raw is running
REDIS_KEY_FSCK_STATUS  = "FSCK_STATUS"      # "OK …"  |  "FAIL …"


# ----------------------------------------------------------------------
# Event helper
# ----------------------------------------------------------------------
class Event:
    def __init__(self) -> None:
        self._listeners = []

    def subscribe(self, fn):
        self._listeners.append(fn)

    def emit(self, *args):
        for cb in list(self._listeners):     # shallow copy – safe against rm
            try:
                cb(*args)
            except Exception as exc:
                logging.exception("Mount-event listener failed: %s", exc)


# ----------------------------------------------------------------------
# SSDMonitor
# ----------------------------------------------------------------------
class SSDMonitor:
    """
    Watches `/media/RAW` for mounts, unmounts and free-space changes.

    Supports
        • USB SSDs
        • NVMe (PCIe) adapters
        • Will Whang's CFExpress Hat

    Added features
        • Daily read-only fsck (and once right after mount)
        • Ownership fix-up (chown -R pi:pi) on every mount
    """
    
    # ------------------------------------------------------------------
    # ctor / dtor
    # ------------------------------------------------------------------
    def __init__(self,
                 mount_path: str  = "/media/RAW",
                 redis_controller=None,
                 poll_interval: float = 1.0,
                 space_interval: float = 1.0,
                 space_delta_gb: float = 0.1):
        self._mount_path  = Path(mount_path)
        self._redis       = redis_controller
        self._poll_int    = poll_interval
        self._space_int   = space_interval
        self._space_delta = space_delta_gb

        self._is_mounted  = False
        self._device_name = None        # "sda1" | "nvme0n1p1" | …
        self._device_type = None        # "SSD" | "NVMe" | "CFE" | "Unknown"
        self._space_left  = None        # float (GB)
        self._last_space  = 0.0
        self._last_space_ts = 0.0
        self._write_speed   = 0.0       # current write speed in MB/s
        
        self._last_cfe_mount_try = 0.

        # next fsck schedule (run once right after boot/mount)
        self._next_fsck_ts = time.time()
        self._fsck_lock    = threading.Lock()   # only one fsck at a time

        # events
        self.mount_event   = Event()
        self.unmount_event = Event()
        self.space_event   = Event()

        self._stop_evt = threading.Event()
        self._thread   = threading.Thread(
            target=self._run, daemon=True, name="SSDMonitor"
        )

        # --- watch storage-automount logs -----------------------------------
        self._jthread: Optional[threading.Thread] = None
        if _HAVE_JOURNAL or shutil.which("journalctl"):
            self._jthread = threading.Thread(
                target=self._journal_loop, daemon=True, name="SSDJournal"
            )
            self._jthread.start()
            logging.info("SSDMonitor journal listener started.")
        else:
            logging.debug(
                "Storage automount journal listener disabled: journalctl not available."
            )


        self._cfe_hat_present = self._detect_cfe_hat()
        self._init_redis_defaults()
        self._thread.start()
        logging.info("SSD monitoring thread started.")

    def stop(self) -> None:
        self._stop_evt.set()
        self._thread.join()
        if self._jthread and self._jthread.is_alive():
            self._jthread.join()
        logging.info("SSD monitoring stopped.")

    # ------------------------------------------------------------------
    # read-only properties
    # ------------------------------------------------------------------
    @property
    def is_mounted(self) -> bool:
        return self._is_mounted

    @property
    def space_left_gb(self) -> Optional[float]:
        return self._space_left

    @property
    def device_type(self) -> Optional[str]:
        return self._device_type
    
    @property
    def space_left(self) -> Optional[float]:
        """Alias for legacy external code — returns free space in GB."""
        return self._space_left
    
    @property
    def device_name(self) -> Optional[str]:
        """Returns e.g. 'sda1' or 'nvme0n1p1' (legacy API)."""
        return self._device_name
    
    @property
    def write_speed_mb_s(self) -> float:
        """Current write speed in megabytes per second."""
        return self._write_speed
    # ------------------------------------------------------------------
    # backward-compat shim (old code expects .cfe_hat_present)
    # ------------------------------------------------------------------
    @property
    def cfe_hat_present(self) -> bool:
        """True when a Core-FPG CF-Express Hat is detected."""
        return self._cfe_hat_present


    # ------------------------------------------------------------------
    # convenience: multi-key Redis update that works even without .pipeline()
    # ------------------------------------------------------------------
    def _redis_set_many(self, kv: dict) -> None:
        if not self._redis:
            return
        if hasattr(self._redis, "pipeline"):
            pipe = self._redis.pipeline()
            for k, v in kv.items():
                pipe.set(k, v)
            pipe.execute()
        else:
            for k, v in kv.items():
                self._redis.set_value(k, v)

    # ------------------------------------------------------------------
    # internals
    # ------------------------------------------------------------------
    def _detect_cfe_hat(self) -> bool:
        """Detect CFE-Hat via I²C (0x34) or PCIe node."""
        try:
            bus = smbus.SMBus(1)
            bus.read_byte(0x34)        # any reply ≠ exception means “present”
            bus.close()
            logging.info("CFE-HAT detected via I²C @0x34")
            return True
        except OSError:
            pass

        # ---- PCIe bridge present? ------------------------------------
        pcie_node = Path("/sys/bus/platform/drivers/brcm-pcie/1000110000.pcie")
        if pcie_node.exists():
            logging.info("CFE HAT detected via platform PCIe node")
            return True

        logging.info("No CFE HAT detected")
        return False


    def _init_redis_defaults(self) -> None:
        if not self._redis:
            return
        self._redis.set_value(ParameterKey.STORAGE_TYPE.value, "none")
        self._redis.set_value(ParameterKey.IS_MOUNTED.value,   "0")
        self._redis.set_value(ParameterKey.SPACE_LEFT.value,   "0")
        self._redis.set_value(REDIS_KEY_FSCK_STATUS,           "unknown")
        self._redis.set_value(ParameterKey.WRITE_SPEED_TO_DRIVE.value, "0")

 
    # ------------------------------------------------------------------
    # main loop (udev or polling)
    # ------------------------------------------------------------------
    def _run(self) -> None:
        # -------- initial sync (covers drives mounted before startup) ------
        self._check_mount_status()   # detect current state immediately
        self._maybe_run_fsck()       # kick off health-check if needed

        # -------- choose backend ------------------------------------------
        if _HAVE_PYUDEV:
            self._udev_loop()
        else:
            self._poll_loop()
    # ---------- pyudev backend ----------------------------------------
    def _udev_loop(self) -> None:
        """
        Wait for udev events **and** fall back to periodic checks so
        drives that were already mounted before startup are detected.
        """
        context = pyudev.Context()
        monitor = pyudev.Monitor.from_netlink(context)
        monitor.filter_by(subsystem="block")
        monitor.start()                         # non-blocking

        while not self._stop_evt.is_set():
            dev = monitor.poll(self._poll_int)  # returns None on timeout
            # In either case we resync; if an event arrived, dev is not None.
            self._check_mount_status()
            self._maybe_run_fsck()

    # ---------- polling backend ---------------------------------------
    def _poll_loop(self) -> None:
        while not self._stop_evt.wait(self._poll_int):
            self._check_mount_status()
            self._maybe_run_fsck()

    # ------------------------------------------------------------------
    # state changes
    # ------------------------------------------------------------------
    def _check_mount_status(self) -> None:
        mounted_now = os.path.ismount(self._mount_path)

        if mounted_now and not self._is_mounted:
            self._handle_mount()
        elif not mounted_now and self._is_mounted:
            self._handle_unmount()
        elif self._is_mounted:
            self._update_space_left()

    def _handle_mount(self) -> None:
        self._is_mounted  = True
        self._device_name = self._get_device_name()
        self._device_type = self._detect_device_type()
        self._update_space_left(force=True)

        self._redis_set_many({
            ParameterKey.STORAGE_TYPE.value: self._device_type.lower(),
            ParameterKey.IS_MOUNTED.value:    "1",
            ParameterKey.SPACE_LEFT.value:    f"{self._space_left:.2f}",
        })
        if self._redis:
            self._redis.set_value(ParameterKey.WRITE_SPEED_TO_DRIVE.value, "0")

        logging.info("RAW drive mounted at %s (%s)",
                     self._mount_path, self._device_type)
        self.mount_event.emit(self._mount_path, self._device_type)

        # kick off chown (detached)
        try:
            subprocess.Popen(
                ["sudo", "nice", "-n", "19", "chown", "-R", "pi:pi",
                str(self._mount_path)],
                stdout=subprocess.DEVNULL, stderr=subprocess.DEVNULL
            )
            logging.info("Started chown -R pi:pi on %s", self._mount_path)
        except Exception as exc:
            logging.warning("Unable to launch chown: %s", exc)


        # run fsck once right after mount
        self._next_fsck_ts = 0

    def _handle_unmount(self) -> None:
        # … Redis clean-up stays unchanged …
        self._redis_set_many({
            ParameterKey.STORAGE_TYPE.value: "none",
            ParameterKey.IS_MOUNTED.value:   "0",
            ParameterKey.SPACE_LEFT.value:   "0",
        })
        if self._redis:
            self._redis.set_value(ParameterKey.WRITE_SPEED_TO_DRIVE.value, "0")
            
        # ─── switch off CFE-Hat LED (if we still have the I²C bus) ───
        if self._device_type == "CFE":
            try:
                bus = smbus.SMBus(1)
                bus.write_byte(0x34, 0x00)     # LED off
                bus.close()                    # <-- explicit close
            except OSError:
                # HAT already gone → ignore
                pass
            except Exception as exc:
                logging.debug("CFE-HAT LED off failed: %s", exc)

        logging.info("RAW drive unmounted from %s", self._mount_path)
        self._is_mounted   = False
        self._space_left   = None
        self._device_name  = None
        self._device_type  = None
        self.unmount_event.emit(self._mount_path)


    # ------------------------------------------------------------------
    # helpers
    # ------------------------------------------------------------------
    def _get_device_name(self) -> Optional[str]:
        try:
            out = subprocess.check_output(
                ["findmnt", "--noheadings", "--output", "SOURCE",
                 str(self._mount_path)],
                text=True, timeout=1.0).strip()
            return os.path.basename(out)
        except (subprocess.CalledProcessError, subprocess.TimeoutExpired):
            logging.warning("findmnt failed for %s", self._mount_path)
            return None

   # ------------------------------------------------------------------
    # device-type classification  (SSD / CFE / NVMe / Unknown)
    # ------------------------------------------------------------------
    def _detect_device_type(self) -> str:
        """
        Robustly classify the mounted /dev node.

        Returns one of  'SSD' | 'CFE' | 'NVMe' | 'Unknown'
        """
        if not self._device_name:                # shouldn’t happen
            return "Unknown"

        # ── derive root block device for sysfs lookup ────────────────
        root = self._device_name                 # e.g. nvme0n1p3
        if root.startswith("nvme"):
            if "p" in root:                      # keep nvme0n1, strip pN
                root = root.rsplit("p", 1)[0]
        else:
            root = root.rstrip("0123456789")
            if root.endswith("p"):
                root = root[:-1]

        uevent_path = Path(f"/sys/block/{root}/device/uevent")
        try:
            txt = uevent_path.read_text().lower()
        except Exception:
            txt = ""                             # path not ready yet

        # real sysfs path (USB shows “…/usb/…”, CFE Hat has “…/1000110000.pcie/…”)
        dev_real = os.path.realpath(f"/sys/block/{root}/device")

        # ───────────────── classification rules ──────────────────────
        if ("/usb/" in dev_real
                or "driver=usb-storage" in txt
                or "driver=uas" in txt):
            return "SSD"

        # CF-Express Hat: PCIe endpoint appears under 1000110000.pcie
        if "1000110000.pcie" in dev_real:
            return "CFE"

        # Generic NVMe controller on PCIe
        if ("driver=nvme"      in txt or
            "pci_driver=nvme"  in txt or
            "nvme"             in txt):
            return "CFE" if self._cfe_hat_present else "NVMe"

        # Rare SATA / AHCI bridges
        if ("driver=ahci" in txt
                or "sata" in txt
                or "class=0x0106" in txt):
            return "SSD"

        # Last-chance heuristic from the name itself
        if self._device_name.startswith("nvme"):
            return "CFE" if self._cfe_hat_present else "NVMe"
        if self._device_name.startswith(("sd", "usb")):
            return "SSD"

        logging.debug("Unclassified block device %s → %s\n%s",
                      root, dev_real, txt.strip())
        return "Unknown"

    # ------------------------------------------------------------------
    # static helper: robust lazy-unmount (used from multiple methods)
    # ------------------------------------------------------------------
    @staticmethod
    def _force_lazy_unmount(path: Path | str, retries: int = 20) -> bool:
        """
        Repeatedly issue “umount -l <path>” until the kernel releases the
        mount-point, or `retries` attempts are exhausted.

        Returns **True** when the directory is no longer a mount-point.
        """
        for _ in range(retries):
            if not os.path.ismount(path):
                return True
            subprocess.call(["sudo", "umount", "-l", str(path)],
                            stdout=subprocess.DEVNULL,
                            stderr=subprocess.DEVNULL)
            time.sleep(0.2)
        return False

    # ---------- free-space tracking -----------------------------------
    def _update_space_left(self, *, force: bool = False) -> None:
        """
        Refresh the cached free-space value and emit GUI / Redis updates.

        If `statvfs` fails with EIO (card yanked) or ENOENT (mount-point
        disappeared) we trigger a forced lazy-unmount and clean up our
        internal state.
        """
        now = time.time()
        if not force and (now - self._last_space_ts) < self._space_int:
            return

        try:
            st = os.statvfs(self._mount_path)
            gb = (st.f_bavail * st.f_frsize) / (1024 ** 3)
            
                    # calculate write speed based on change in free space
            if self._last_space_ts > 0:
                delta_gb = self._last_space - gb
                delta_t = now - self._last_space_ts
                if delta_t > 0 and delta_gb > 0:
                    self._write_speed = delta_gb * 1024 / delta_t
                else:
                    self._write_speed = 0.0
            else:
                self._write_speed = 0.0

            if self._redis:
                self._redis.set_value(
                    ParameterKey.WRITE_SPEED_TO_DRIVE.value,
                    f"{self._write_speed:.2f}")
                
            prev_left = self._space_left if self._space_left is not None else self._last_space
            self._last_space = gb
            self._last_space_ts = now

        except OSError as exc:
            logging.error("statvfs failed: %s", exc)

            if exc.errno in (errno.EIO, errno.ENOENT):
                # EIO = I/O error (card yanked)
                # ENOENT = path vanished while we were looking
                logging.warning("Lost storage – forcing lazy unmount")
                self._force_lazy_unmount(self._mount_path)
                self._handle_unmount()            # update state & GUI
            return

        # ── normal path: update cached value & emit event ────────────
        if force or abs(gb - prev_left) >= self._space_delta:
            self._space_left = gb
        if force or abs(gb - self._last_space) >= self._space_delta:
            self._space_left    = gb
            self._last_space    = gb
            self._last_space_ts = now
            logging.info("Free space: %.2f GB", gb)
            if self._redis:
                self._redis.set_value(ParameterKey.SPACE_LEFT.value,
                                      f"{gb:.2f}")
            self.space_event.emit(gb)


    # ---------- fsck (read-only) --------------------------------------
    def _maybe_run_fsck(self) -> None:
        if (not self._is_mounted) or (time.time() < self._next_fsck_ts):
            return
        # avoid running during a take
        if self._redis and self._redis.get_value(REDIS_KEY_IS_RECORDING) == "1":
            return
        if not self._fsck_lock.acquire(blocking=False):
            return  # already running

        def _worker(devnode: str):
            try:
                cmd = ["sudo", "nice", "-n", "19", "ionice", "-c3",
                    "fsck", "-n", devnode]

                proc = subprocess.run(cmd, capture_output=True, text=True)
                tail = (proc.stdout or proc.stderr).strip().splitlines()[-1]
                status = "OK" if proc.returncode == 0 else "FAIL"
                msg = f"{status} {datetime.datetime.now().isoformat()} | {tail}"
                logging.info("fsck result: %s", msg)
                if self._redis:
                    self._redis.set_value(REDIS_KEY_FSCK_STATUS, msg)
            except Exception as exc:
                logging.warning("fsck worker failed: %s", exc)
            finally:
                self._next_fsck_ts = time.time() + 24*3600   # 24 h
                self._fsck_lock.release()

        threading.Thread(
            target=_worker,
            args=(f"/dev/{self._device_name}",),
            name="fsck",
            daemon=True
        ).start()

    # ------------------------------------------------------------------
    # Public helpers
    # ------------------------------------------------------------------
                     # still not mounted
    def toggle_mount_drive(self) -> None:  
        """
        Single-toggle helper for a push-button or CLI call:
            – If /media/RAW is mounted → unmount.
            – Otherwise               → mount the first RAW partition.
        """
        if self._is_mounted:
            logging.info("toggle_mount(): RAW is mounted — unmounting")
            self.unmount_drive()
        else:
            logging.info("toggle_mount(): RAW not mounted — trying to mount")
            if not self.mount_drive():
                logging.warning("toggle_mount(): mount attempt failed")

    def unmount_drive(self) -> None:
        if not self._is_mounted:
            return

        cmd = ["sudo", "umount", str(self._mount_path)]

        try:
            subprocess.run(cmd, check=True)
        except subprocess.CalledProcessError as exc:
            logging.error("Failed to unmount: %s", exc)
            return
        
    def mount_drive(self) -> bool:
        """
        Mount the first partition whose LABEL is 'RAW'.
        Returns True if the mount succeeds or if it is already mounted.
        """
        if self._is_mounted:
            logging.info("mount_drive(): already mounted")
            return True

        # 1 — build a list of candidate device nodes, prioritised
        def _blkid_lines():
            try:
                out = subprocess.check_output(["blkid", "-s", "LABEL", "-o", "device"], text=True)
                return [ln.strip() for ln in out.splitlines()]
            except subprocess.CalledProcessError:
                return []

        candidates = [d for d in _blkid_lines() if Path(d).exists()]
        nvme = [d for d in candidates if "/nvme" in d]
        sdas = [d for d in candidates if "/sd" in d]
        others = [d for d in candidates if d not in nvme + sdas]
        ordered = nvme + sdas + others

        raw_dev = None
        for dev in ordered:
            try:
                label = subprocess.check_output(["blkid", "-s", "LABEL", "-o", "value", dev], text=True).strip()
                if label == "RAW":
                    raw_dev = dev
                    break
            except subprocess.CalledProcessError:
                continue

        if not raw_dev:
            logging.warning("mount_drive(): no partition labelled RAW found")
            return False

        # 2 — discover filesystem type
        try:
            fstype = subprocess.check_output(["blkid", "-s", "TYPE", "-o", "value", raw_dev], text=True).strip()
        except subprocess.CalledProcessError:
            logging.error("mount_drive(): blkid failed for %s", raw_dev)
            return False

        # 3 — create mountpoint and mount
        mount_path = self._mount_path
        try:
            mount_path.mkdir(parents=True, exist_ok=True)
        except OSError as exc:
            logging.error("mount_drive(): cannot create %s (%s)", mount_path, exc)
            return False

        opts = {
            "ext4":  "rw,noatime",
            "ntfs":  f"uid=1000,gid=1000,rw,noatime,umask=000",
            "exfat": f"uid=1000,gid=1000,rw,noatime",
        }.get(fstype, "rw,noatime")

        cmd = ["sudo", "mount", "-t", fstype, "-o", opts, raw_dev, str(mount_path)]
        res = subprocess.call(cmd)
        if res != 0:
            logging.error("mount_drive(): mount failed, exit=%d", res)
            return False

        # 4 — ownership fix
        subprocess.call(["sudo", "chown", "pi:pi", str(mount_path)])

        logging.info("mount_drive(): mounted %s (%s) at %s", raw_dev, fstype, mount_path)

        # 5 — sync SSDMonitor state & emit events
        self._handle_mount()
        return True


    # ------------------------------------------------------------------
    # recording-finder helpers (unchanged)
    # ------------------------------------------------------------------
    def get_latest_recording_infos(self, window_seconds: int = 1
                                   ) -> List[Tuple[str, int, int]]:
        if not self._is_mounted:
            logging.debug("RAW drive not mounted — skipping folder scan.")
            return []
        try:
            subdirs = [p for p in self._mount_path.iterdir() if p.is_dir()]
        except OSError as exc:
            logging.warning("Unable to scan %s: %s", self._mount_path, exc)
            return []
        if not subdirs:
            return []
        latest_ts = max(p.stat().st_mtime for p in subdirs)
        cutoff = latest_ts - window_seconds
        candidates = [p for p in subdirs if p.stat().st_mtime >= cutoff]
        candidates.sort(key=lambda p: p.stat().st_mtime)
        infos = []
        for d in candidates:
            dng = wav = 0
            for f in d.rglob("*"):
                if not f.is_file():
                    continue
                suf = f.suffix.lower()
                if suf == ".dng":
                    dng += 1
                elif suf == ".wav":
                    wav += 1
            logging.info("Latest recording “%s”: %d DNG | %d WAV",
                         d.name, dng, wav)
            infos.append((d.name, dng, wav))
        return infos

    def get_latest_recording_info(self) -> Tuple[Optional[str], int, int]:
        multi = self.get_latest_recording_infos()
        return multi[-1] if multi else (None, 0, 0)

    # ------------------------------------------------------------------
    # legacy helpers still referenced by cinepi_controller
    # ------------------------------------------------------------------
    def get_space_left(self) -> Optional[float]:
        """Old API – returns the last cached free-space value in GB."""
        return self._space_left

    def get_mount_status(self) -> bool:   # just in case other code uses it
        """Old API – true if /media/RAW is currently mounted."""
        return self._is_mounted

    # ---------- journal subscriber --------------------------------------
    def _journal_loop(self) -> None:
        """
        Listen to storage-automount.service log lines and translate them
        into SSDMonitor events.  Works with python-systemd if available,
        otherwise falls back to running `journalctl -fu`.
        """
        def _process_line(line: str) -> None:
            """
            Parse one message coming from the `storage-automount.service`
            and update our state – while forwarding every message verbatim.
            """
            msg = line.strip()

            # ── state-changing lines we care about ───────────────────────────
            if   "Mounted /dev"             in msg and "OK" in msg:
                self._handle_mount()

            elif "Unmounted /dev"           in msg:
                self._handle_unmount()

            elif "Insert: mount succeeded"  in msg:
                self._handle_mount()

            elif "Eject: unmount succeeded" in msg:
                self._handle_unmount()

            elif "NVMe controller" in msg and "state=dead" in msg:
                # service already tried to lazy-unmount – reflect that instantly
                self._handle_unmount()

            # ── forward *every* message so it appears in the SSDMonitor log ──
            #    (makes debugging easier – you see everything in one place)
            level = "INFO"                  # sensible default
            m = re.search(r"\] (\w+):", msg)  # ] DEBUG:, ] WARNING:, …
            if m:
                level = m.group(1).upper()

            if level == "DEBUG":
                logging.info("%s", msg)
            elif level == "INFO":
                logging.info ("%s", msg)
            elif level == "WARNING":
                logging.warning("%s", msg)
            else:                            # ERROR, CRITICAL, …
                logging.error("%s", msg)

            # small optimisation: keep our cached state in sync right now
            self._check_mount_status()


<<<<<<< HEAD
        def _follow_with_systemd() -> bool:
            if not _HAVE_JOURNAL:
                return False

            try:
                j = journal.Reader()
                j.add_match(_SYSTEMD_UNIT="storage-automount.service")
                j.seek_tail()
                j.get_previous()              # position at last entry
                j.seek_tail()
                while not self._stop_evt.is_set():
                    if j.wait(1000) == journal.APPEND:
                        for entry in j:
                            _process_line(entry["MESSAGE"])
                return True
            except (OSError, PermissionError, RuntimeError) as exc:
                logging.warning(
                    "Direct journal access unavailable (%s); falling back to journalctl.",
                    exc,
                )
                return False
            except Exception as exc:
                logging.exception(
                    "storage-automount journal reader failed: %s; falling back to journalctl.",
                    exc,
                )
                return False

        def _follow_with_journalctl() -> None:
=======
        if _HAVE_JOURNAL:
            j = journal.Reader()
            j.add_match(_SYSTEMD_UNIT="storage-automount.service")
            j.seek_tail()
            j.get_previous()                  # position at last entry
            j.seek_tail()
            while not self._stop_evt.is_set():
                if j.wait(1000) == journal.APPEND:
                    for entry in j:
                        _process_line(entry["MESSAGE"])
        else:
>>>>>>> 86da51a9
            if not shutil.which("journalctl"):
                logging.warning(
                    "journalctl not available; storage-automount logs will not be mirrored."
                )
                return

            cmd = ["journalctl", "-fu", "storage-automount", "-n", "0", "-o", "cat"]
            try:
                with subprocess.Popen(cmd, stdout=subprocess.PIPE, text=True) as proc:
                    try:
                        while not self._stop_evt.is_set():
                            line = proc.stdout.readline()
<<<<<<< HEAD
                            if not line:          # EOF (service stopped)
=======
                            if not line:              # EOF (service stopped)
>>>>>>> 86da51a9
                                if proc.poll() is not None:
                                    break
                                time.sleep(0.5)
                                continue
                            _process_line(line)
                    finally:
                        if proc.poll() is None:
                            proc.terminate()
            except FileNotFoundError:
                logging.warning(
                    "journalctl command missing; unable to follow storage-automount logs."
                )
            except Exception as exc:
                logging.exception(
                    "storage-automount log mirroring failed: %s", exc
<<<<<<< HEAD
                )

        if not _follow_with_systemd():
            _follow_with_journalctl()
=======
                )
>>>>>>> 86da51a9
<|MERGE_RESOLUTION|>--- conflicted
+++ resolved
@@ -734,37 +734,6 @@
             self._check_mount_status()
 
 
-<<<<<<< HEAD
-        def _follow_with_systemd() -> bool:
-            if not _HAVE_JOURNAL:
-                return False
-
-            try:
-                j = journal.Reader()
-                j.add_match(_SYSTEMD_UNIT="storage-automount.service")
-                j.seek_tail()
-                j.get_previous()              # position at last entry
-                j.seek_tail()
-                while not self._stop_evt.is_set():
-                    if j.wait(1000) == journal.APPEND:
-                        for entry in j:
-                            _process_line(entry["MESSAGE"])
-                return True
-            except (OSError, PermissionError, RuntimeError) as exc:
-                logging.warning(
-                    "Direct journal access unavailable (%s); falling back to journalctl.",
-                    exc,
-                )
-                return False
-            except Exception as exc:
-                logging.exception(
-                    "storage-automount journal reader failed: %s; falling back to journalctl.",
-                    exc,
-                )
-                return False
-
-        def _follow_with_journalctl() -> None:
-=======
         if _HAVE_JOURNAL:
             j = journal.Reader()
             j.add_match(_SYSTEMD_UNIT="storage-automount.service")
@@ -776,7 +745,6 @@
                     for entry in j:
                         _process_line(entry["MESSAGE"])
         else:
->>>>>>> 86da51a9
             if not shutil.which("journalctl"):
                 logging.warning(
                     "journalctl not available; storage-automount logs will not be mirrored."
@@ -789,11 +757,7 @@
                     try:
                         while not self._stop_evt.is_set():
                             line = proc.stdout.readline()
-<<<<<<< HEAD
-                            if not line:          # EOF (service stopped)
-=======
                             if not line:              # EOF (service stopped)
->>>>>>> 86da51a9
                                 if proc.poll() is not None:
                                     break
                                 time.sleep(0.5)
@@ -809,11 +773,4 @@
             except Exception as exc:
                 logging.exception(
                     "storage-automount log mirroring failed: %s", exc
-<<<<<<< HEAD
-                )
-
-        if not _follow_with_systemd():
-            _follow_with_journalctl()
-=======
-                )
->>>>>>> 86da51a9
+                )